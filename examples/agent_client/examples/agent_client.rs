extern crate core;
use log::info;
use rdkafka::config::RDKafkaLogLevel;
use std::sync::Arc;
use std::time::Duration;
use talos_agent::agent::core::TalosAgentImpl;
use talos_agent::agent::errors::AgentError;
use talos_agent::agent::model::{CancelRequestChannelMessage, CertifyRequestChannelMessage};
use talos_agent::api::{AgentConfig, CandidateData, CertificationRequest, CertificationResponse, KafkaConfig, TalosAgent, TalosType};
use talos_agent::messaging::api::DecisionMessage;
use talos_agent::messaging::kafka::KafkaInitializer;
use talos_agent::metrics::client::MetricsClient;
use talos_agent::metrics::core::Metrics;
use talos_agent::metrics::model::Signal;
use talos_agent::mpsc::core::{ReceiverWrapper, SenderWrapper};
use time::OffsetDateTime;
use tokio::sync::mpsc;
use tokio::task::JoinHandle;
use uuid::Uuid;

///
/// The sample usage of talos agent library
///

<<<<<<< HEAD
const BATCH_SIZE: i32 = 10_000;
const TALOS_TYPE: TalosType = TalosType::External;
const PROGRESS_EVERY: i32 = 5_000;
const NANO_IN_SEC: i32 = 1_000_000_000;
const TARGET_RATE: f64 = 500_f64;
const BASE_DELAY: Duration = Duration::from_nanos((NANO_IN_SEC as f64 / TARGET_RATE) as u64);
const WITH_METRICS: bool = false;
=======
const BATCH_SIZE: i32 = 10;
const TALOS_TYPE: TalosType = TalosType::InProcessMock;
const PROGRESS_EVERY: i32 = 50_000;
const NANO_IN_SEC: i32 = 1_000_000_000;
const TARGET_RATE: f64 = 500_f64;
const BASE_DELAY: Duration = Duration::from_nanos((NANO_IN_SEC as f64 / TARGET_RATE) as u64);
const WITH_METRICS: bool = true;
>>>>>>> e7fdf4e7

fn make_configs() -> (AgentConfig, KafkaConfig) {
    let cohort = "HostForTesting";
    let agent = format!("agent-for-{}-{}", cohort, Uuid::new_v4());
    let cfg_agent = AgentConfig {
        agent: agent.clone(),
        cohort: cohort.to_string(),
        buffer_size: 10_000,
        timout_ms: 3_000,
    };

    let cfg_kafka = KafkaConfig {
        brokers: "127.0.0.1:9092".to_string(),
        group_id: agent,
        enqueue_timeout_ms: 10,
        message_timeout_ms: 15000,
        fetch_wait_max_ms: 6000,
        certification_topic: "dev.ksp.certification".to_string(),
        log_level: RDKafkaLogLevel::Info,
        talos_type: TALOS_TYPE,
        sasl_mechanisms: None,
        username: None,
        password: None,
    };

    (cfg_agent, cfg_kafka)
}

fn make_candidate(xid: String) -> CertificationRequest {
    let tx_data = CandidateData {
        xid,
        readset: Vec::new(),
        readvers: Vec::new(),
        snapshot: 5,
        writeset: Vec::from(["3".to_string()]),
    };

    CertificationRequest {
        message_key: "12345".to_string(),
        candidate: tx_data,
        timeout: None, // this will use the default global value as defined in AgentConfig
    }
}

pub fn name_talos_type(talos_type: &TalosType) -> &'static str {
    match talos_type {
        TalosType::External => "Talos",
        TalosType::InProcessMock => "In proc mock",
    }
}

fn name_rate(v: Duration) -> String {
    let nr = 1_f64 / v.as_secs_f64();
    if nr > 1000_f64 {
        format!("{}k/s", nr / 1000_f64)
    } else {
        format!("{}/s", nr)
    }
}

async fn make_agent() -> impl TalosAgent {
    let (cfg_agent, cfg_kafka) = make_configs();

    let (tx_certify_ch, rx_certify_ch) = mpsc::channel::<CertifyRequestChannelMessage>(cfg_agent.buffer_size);
    let tx_certify = SenderWrapper::<CertifyRequestChannelMessage> { tx: tx_certify_ch };
    let rx_certify = ReceiverWrapper::<CertifyRequestChannelMessage> { rx: rx_certify_ch };

    let (tx_decision_ch, rx_decision_ch) = mpsc::channel::<DecisionMessage>(cfg_agent.buffer_size);
    let tx_decision = SenderWrapper::<DecisionMessage> { tx: tx_decision_ch };
    let rx_decision = ReceiverWrapper::<DecisionMessage> { rx: rx_decision_ch };

    let (tx_cancel_ch, rx_cancel_ch) = mpsc::channel::<CancelRequestChannelMessage>(cfg_agent.buffer_size);
    let tx_cancel = SenderWrapper::<CancelRequestChannelMessage> { tx: tx_cancel_ch };
    let rx_cancel = ReceiverWrapper::<CancelRequestChannelMessage> { rx: rx_cancel_ch };

    let (publisher, consumer) = KafkaInitializer::connect(cfg_agent.agent.clone(), cfg_kafka)
        .await
        .expect("Cannot connect to kafka...");

    let metrics: Option<Metrics>;
    let metrics_client: Option<Box<MetricsClient<SenderWrapper<Signal>>>>;
    if WITH_METRICS {
        let server = Metrics::new();

        let (tx_ch, rx_ch) = mpsc::channel::<Signal>(100_000);
        server.run(ReceiverWrapper { rx: rx_ch });

        let client = MetricsClient {
            tx_destination: SenderWrapper::<Signal> { tx: tx_ch },
        };

        metrics_client = Some(Box::new(client));
        metrics = Some(server);
    } else {
        metrics = None;
        metrics_client = None;
    }

    let agent = TalosAgentImpl::new(
        cfg_agent.clone(),
        Arc::new(Box::new(tx_certify)),
        tx_cancel,
        metrics,
        Arc::new(metrics_client),
        || {
            let (tx_ch, rx_ch) = mpsc::channel::<CertificationResponse>(1);
            (SenderWrapper { tx: tx_ch }, ReceiverWrapper { rx: rx_ch })
        },
    );

    agent
        .start(rx_certify, rx_cancel, tx_decision, rx_decision, publisher, consumer)
        .expect("unable to start agent");
    agent
}

#[tokio::main]
async fn main() -> Result<(), String> {
    env_logger::builder().format_timestamp_millis().init();

    log::info!("started program: {}", std::process::id());

<<<<<<< HEAD
    info!("sleeping for 10 sec");
=======
    info!("sleeping for 10 sec to allow profiler tool to connect to this process");
>>>>>>> e7fdf4e7
    tokio::time::sleep(Duration::from_secs(10)).await;
    info!("resumed...");

    certify(BATCH_SIZE).await
}

async fn certify(batch_size: i32) -> Result<(), String> {
    info!("Certifying {} transactions", batch_size);

    // "global" state where we will collect publishing times: A - B, where
    // B: transaction start time
    // A: the end of call to kafka send_message(candidate)
    let mut tasks = Vec::<JoinHandle<Result<CertificationResponse, AgentError>>>::new();
    let agent = Arc::new(make_agent().await);

    let started_at = OffsetDateTime::now_utc().unix_timestamp_nanos();
    info!("Starting publishing process...");

    let adjust_every = 100;
    let mut delay = BASE_DELAY;
    let mut done = 0;
    let mut skip = 0;
    let min_sleep = Duration::from_micros(500);
    for i in 0..batch_size {
        done += 1;
        if skip == 0 {
            tokio::time::sleep(delay).await;
        } else {
            skip -= 1
        }
        let ac = Arc::clone(&agent);
        let task = tokio::spawn(async move { ac.certify(make_candidate(Uuid::new_v4().to_string())).await });
        tasks.push(task);

        let p = i + 1;
        if p % PROGRESS_EVERY == 0 || p == batch_size {
            info!("Published {} of {}", p, batch_size);
        }

        if done % adjust_every == 0 {
            let now = OffsetDateTime::now_utc().unix_timestamp_nanos();
            let elapsed = Duration::from_nanos((now - started_at) as u64).as_secs_f64();
            let effective_rate = done as f64 / elapsed;
            let scale = TARGET_RATE / effective_rate;
            let sleep = delay.as_secs_f64() / scale;
            if Duration::from_secs_f64(sleep) < min_sleep {
                skip = (min_sleep.as_secs_f64() / sleep).ceil() as i32 * adjust_every;
            } else {
                delay = Duration::from_secs_f64(sleep);
                skip = 0;
            }
        }
    }

    // Collect all stats and produce metrics
    let mut i = 1;
    let mut errors_count = 0;
    for task in tasks {
        if let Err(e) = task.await.unwrap() {
            errors_count += 1;
            log::error!("{:?}", e);
        }

        if i % PROGRESS_EVERY == 0 {
            info!("Completed {} of {}", i, batch_size);
        }
        i += 1;
    }

    // Compute and print metrics

    let finished_at = OffsetDateTime::now_utc().unix_timestamp_nanos();
    let duration_ms = Duration::from_nanos((finished_at - started_at) as u64).as_millis() as u64;

    if let Some(report) = agent.collect_metrics() {
        info!("Metric: value [client->agent + agent->talos.decision + talos.decision->agent + agent->client]) (request publish to kafka)");
        info!("");
        info!("Publishing: {:>5.2} tps", report.publish_rate);
        info!("Throuhput:  {:>5.2} tps", report.get_rate(duration_ms));
        info!("Max: {} ms", report.format_certify_max());
        info!("Min: {} ms", report.format_certify_min());
        info!("99%: {} ms", report.format_p99());
        info!("95%: {} ms", report.format_p95());
        info!("90%: {} ms", report.format_p90());
        info!("75%: {} ms", report.format_p75());
        info!("50%: {} ms", report.format_p50());
        info!("");
        info!("Batch size,Talos type,Target load,Throughput,Min,Max,p75,p90,p95,Errors");
        info!(
            "{},{},{},{},{},{},{},{},{},{}",
            batch_size,
            name_talos_type(&TALOS_TYPE),
            name_rate(BASE_DELAY),
            report.get_rate(duration_ms),
            report.certify_min.get_total_ms(),
            report.certify_max.get_total_ms(),
            report.total.p75.value,
            report.total.p90.value,
            report.total.p95.value,
            errors_count,
        )
    } else {
        log::warn!("There are no metrics collected ...")
    }

    Ok(())
}<|MERGE_RESOLUTION|>--- conflicted
+++ resolved
@@ -22,15 +22,6 @@
 /// The sample usage of talos agent library
 ///
 
-<<<<<<< HEAD
-const BATCH_SIZE: i32 = 10_000;
-const TALOS_TYPE: TalosType = TalosType::External;
-const PROGRESS_EVERY: i32 = 5_000;
-const NANO_IN_SEC: i32 = 1_000_000_000;
-const TARGET_RATE: f64 = 500_f64;
-const BASE_DELAY: Duration = Duration::from_nanos((NANO_IN_SEC as f64 / TARGET_RATE) as u64);
-const WITH_METRICS: bool = false;
-=======
 const BATCH_SIZE: i32 = 10;
 const TALOS_TYPE: TalosType = TalosType::InProcessMock;
 const PROGRESS_EVERY: i32 = 50_000;
@@ -38,7 +29,6 @@
 const TARGET_RATE: f64 = 500_f64;
 const BASE_DELAY: Duration = Duration::from_nanos((NANO_IN_SEC as f64 / TARGET_RATE) as u64);
 const WITH_METRICS: bool = true;
->>>>>>> e7fdf4e7
 
 fn make_configs() -> (AgentConfig, KafkaConfig) {
     let cohort = "HostForTesting";
@@ -161,11 +151,7 @@
 
     log::info!("started program: {}", std::process::id());
 
-<<<<<<< HEAD
-    info!("sleeping for 10 sec");
-=======
     info!("sleeping for 10 sec to allow profiler tool to connect to this process");
->>>>>>> e7fdf4e7
     tokio::time::sleep(Duration::from_secs(10)).await;
     info!("resumed...");
 
