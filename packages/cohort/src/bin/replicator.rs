--- conflicted
+++ resolved
@@ -4,16 +4,10 @@
     config_loader::ConfigLoader,
     replicator::{
         core::{Replicator, ReplicatorCandidate},
-<<<<<<< HEAD
-        replicator_service::{run_talos_replicator, ReplicatorStatemapInstaller},
-    },
-    state::postgres::database::Database,
-=======
         pg_replicator_installer::PgReplicatorStatemapInstaller,
         replicator_service::run_talos_replicator,
     },
     state::postgres::{data_access::PostgresApi, database::Database},
->>>>>>> fc20c1a4
 };
 use log::info;
 use talos_certifier::ports::MessageReciever;
@@ -48,14 +42,8 @@
     let database = Database::init_db(cfg_db).await;
     let manual_tx_api = PostgresApi { client: database.get().await };
 
-<<<<<<< HEAD
-    let test_struct = ReplicatorStatemapInstaller { db: database };
-
-    run_talos_replicator(&mut replicator, test_struct).await;
-=======
     let mut pg_statemap_installer = PgReplicatorStatemapInstaller { pg: manual_tx_api };
 
     run_talos_replicator(&mut replicator, &mut pg_statemap_installer).await;
->>>>>>> fc20c1a4
 }
 // $coverage:ignore-end