// $coverage:ignore-start

use std::sync::Arc;

use cohort::{
    config_loader::ConfigLoader,
    replicator::{
        core::Replicator,
        models::ReplicatorCandidate,
        pg_replicator_installer::PgReplicatorStatemapInstaller,
        services::{
            replicator_service::{replicator_service, ReplicatorServiceConfig},
            statemap_installer_service::{installation_service, StatemapInstallerConfig},
            statemap_queue_service::{statemap_queue_service, StatemapQueueServiceConfig},
        },
        utils::get_snapshot_callback,
    },
    snapshot_api::SnapshotApi,
    state::postgres::database::Database,
};
use log::{info, warn};
use metrics::model::{MicroMetrics, MinMax};
use talos_certifier::{env_var_with_defaults, ports::MessageReciever};
use talos_certifier_adapters::{KafkaConfig, KafkaConsumer};
use talos_suffix::{core::SuffixConfig, Suffix};
use tokio::{signal, sync::mpsc, try_join};

#[tokio::main]
async fn main() -> Result<(), String> {
    env_logger::builder().format_timestamp_millis().init();

    // 0. Create required items.
    //  a. Create Kafka consumer
    let mut kafka_config = KafkaConfig::from_env();
    kafka_config.group_id = "talos-replicator-dev-1".to_string();
    let kafka_consumer = KafkaConsumer::new(&kafka_config);

    // b. Subscribe to topic.
    kafka_consumer.subscribe().await.unwrap();

    //  c. Create suffix.
    let replicator_config = ReplicatorServiceConfig {
        commit_frequency_ms: env_var_with_defaults!("REPLICATOR_KAFKA_COMMIT_FREQ_MS", u64, 10_000),
        enable_stats: env_var_with_defaults!("REPLICATOR_ENABLE_STATS", bool, true),
    };
    let suffix_config = SuffixConfig {
        capacity: env_var_with_defaults!("REPLICATOR_SUFFIX_CAPACITY", usize, 100_000),
        prune_start_threshold: env_var_with_defaults!("REPLICATOR_SUFFIX_PRUNE_THRESHOLD", Option::<usize>, 2_000),
        min_size_after_prune: env_var_with_defaults!("REPLICATOR_SUFFIX_MIN_SIZE", Option::<usize>),
    };
    let suffix: Suffix<ReplicatorCandidate> = Suffix::with_config(suffix_config);

    //  d. Intantiate the replicator.
    let replicator = Replicator::new(kafka_consumer, suffix);
    info!("Replicator starting...");

    // e. Create postgres statemap installer instance.
    let cfg_db = ConfigLoader::load_db_config().unwrap();
<<<<<<< HEAD
    let database = Database::init_db(cfg_db).await.map_err(|e| e.to_string())?;
    let manual_tx_api = PostgresApi {
        client: database.get().await.map_err(|e| e.to_string())?,
    };
=======
    let database = Database::init_db(cfg_db).await;
    // let manual_tx_api = PostgresApi { client: database.get().await };
>>>>>>> 9c43ba77

    let pg_statemap_installer = PgReplicatorStatemapInstaller {
        metrics_frequency: None,
        pg: database.clone(),
        metrics: MicroMetrics::new(1_000_000_000_f32, true),
        m_total: MinMax::default(),
        m1_tx: MinMax::default(),
        m2_exec: MinMax::default(),
        m3_ver: MinMax::default(),
        m4_snap: MinMax::default(),
        m5_commit: MinMax::default(),
    };

    // f. Create the replicator and statemap installer services.
    // run_talos_replicator(&mut replicator, &mut pg_statemap_installer).await;
    let (replicator_tx, replicator_rx) = mpsc::channel(3_000);
    let (statemap_installer_tx, statemap_installer_rx) = mpsc::channel(3_000);
    let (tx_installation_req, rx_installation_req) = mpsc::channel(3_000);
    let (tx_installation_feedback_req, rx_installation_feedback_req) = mpsc::channel(3_000);

    let replicator_service = replicator_service(statemap_installer_tx, replicator_rx, replicator, replicator_config);

    let get_snapshot_fn = get_snapshot_callback(SnapshotApi::query(database.clone()));
    let enable_stats = env_var_with_defaults!("COHORT_SQ_ENABLE_STATS", bool, true);
    let queue_cleanup_frequency_ms = env_var_with_defaults!("COHORT_SQ_QUEUE_CLEANUP_FREQUENCY_MS", u64, 10_000);
    let queue_config = StatemapQueueServiceConfig {
        enable_stats,
        queue_cleanup_frequency_ms,
    };
    let future_installer_queue = statemap_queue_service(
        statemap_installer_rx,
        rx_installation_feedback_req,
        tx_installation_req,
        get_snapshot_fn,
        queue_config,
    );

    let thread_pool = env_var_with_defaults!("COHORT_INSTALLER_PARALLEL_COUNT", Option::<u16>, 50);
    let installer_config = StatemapInstallerConfig { thread_pool };
    let future_installation = installation_service(
        replicator_tx,
        Arc::new(pg_statemap_installer),
        rx_installation_req,
        tx_installation_feedback_req,
        installer_config,
    );

    let replicator_handle = tokio::spawn(replicator_service);
    let h_installer = tokio::spawn(future_installer_queue);
    let h_installation = tokio::spawn(future_installation);

    let handle = tokio::spawn(async move {
        // g. Run the services.
        let result = try_join!(replicator_handle, h_installer, h_installation);
        // h. Both the services are in infinite loops.
        //    We reach here only if there was an error in either of the service.
        warn!("Result from the services ={result:?}");

        result.unwrap()
    });

    tokio::select! {
        _ = handle => {}
        // CTRL + C termination signal
        _ = signal::ctrl_c() => {
            log::info!("CTRL + C TERMINATION!!!!");
        }
    }

    info!("Exiting Cohort Replicator!!");

    Ok(())
}
// $coverage:ignore-end<|MERGE_RESOLUTION|>--- conflicted
+++ resolved
@@ -56,15 +56,7 @@
 
     // e. Create postgres statemap installer instance.
     let cfg_db = ConfigLoader::load_db_config().unwrap();
-<<<<<<< HEAD
     let database = Database::init_db(cfg_db).await.map_err(|e| e.to_string())?;
-    let manual_tx_api = PostgresApi {
-        client: database.get().await.map_err(|e| e.to_string())?,
-    };
-=======
-    let database = Database::init_db(cfg_db).await;
-    // let manual_tx_api = PostgresApi { client: database.get().await };
->>>>>>> 9c43ba77
 
     let pg_statemap_installer = PgReplicatorStatemapInstaller {
         metrics_frequency: None,
