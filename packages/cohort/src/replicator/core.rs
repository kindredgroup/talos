use async_trait::async_trait;
use log::warn;
use serde::{Deserialize, Serialize};
use serde_json::Value;
<<<<<<< HEAD
use std::{collections::HashMap, marker::PhantomData};
use talos_certifier::{
    model::{CandidateMessage, DecisionMessageTrait},
    ports::MessageReciever,
    ChannelMessage,
};
=======
use std::marker::PhantomData;
use talos_certifier::{model::DecisionMessageTrait, ports::MessageReciever, ChannelMessage};
>>>>>>> 9c43ba77

use super::{
    suffix::{ReplicatorSuffixItemTrait, ReplicatorSuffixTrait},
    utils::{get_filtered_batch, get_statemap_from_suffix_items},
};

#[derive(Debug, Clone, PartialEq)]
pub enum StatemapInstallState {
    Awaiting,
    Inflight,
    Installed,
}
#[derive(Debug, Clone)]
pub struct StatemapInstallerHashmap {
    pub statemaps: Vec<StatemapItem>,
    pub version: u64,
    pub safepoint: Option<u64>,
    pub state: StatemapInstallState,
}

#[derive(Debug)]
pub enum StatemapInstallationStatus {
    Success(u64),
    GaveUp(u64),
    Error(u64, String),
}

#[derive(Debug)]
pub enum ReplicatorChannel {
    InstallationSuccess(Vec<u64>),
    InstallationFailure(String),
}

#[derive(Clone, Debug, Deserialize, Eq, PartialEq, Serialize)]
pub enum CandidateDecisionOutcome {
    Committed,
    Aborted,
    Timedout,
    Undecided,
}

#[derive(Debug, Clone, Eq, PartialEq, Deserialize)]
pub struct StatemapItem {
    pub action: String,
    pub version: u64,
    pub safepoint: Option<u64>,
    pub payload: Value,
}

impl StatemapItem {
    pub fn new(action: String, version: u64, payload: Value, safepoint: Option<u64>) -> Self {
        StatemapItem {
            action,
            version,
            payload,
            safepoint,
        }
    }
}

<<<<<<< HEAD
#[async_trait]
pub trait ReplicatorInstaller {
    async fn install(&mut self, sm: Vec<StatemapItem>, version: Option<u64>) -> Result<bool, String>;
=======
pub type RetryCount = u32;
pub enum ReplicatorInstallStatus {
    Success,
    Gaveup(RetryCount),
>>>>>>> 9c43ba77
}

#[async_trait]
pub trait ReplicatorInstaller {
    async fn install(&self, sm: Vec<StatemapItem>, version: Option<u64>) -> Result<ReplicatorInstallStatus, String>;
}

pub struct Replicator<T, S, M>
where
    T: ReplicatorSuffixItemTrait,
    S: ReplicatorSuffixTrait<T> + std::fmt::Debug,
    M: MessageReciever<Message = ChannelMessage> + Send + Sync,
{
    pub receiver: M,
    pub suffix: S,
    pub last_installing: u64,
    _phantom: PhantomData<T>,
}

impl<T, S, M> Replicator<T, S, M>
where
    T: ReplicatorSuffixItemTrait,
    S: ReplicatorSuffixTrait<T> + std::fmt::Debug,
    M: MessageReciever<Message = ChannelMessage> + Send + Sync,
{
    pub fn new(receiver: M, suffix: S) -> Self {
        Replicator {
            receiver,
            suffix,
            last_installing: 0,
            _phantom: PhantomData,
        }
    }

    pub(crate) async fn process_consumer_message(&mut self, version: u64, message: T) {
        if version > 0 {
            self.suffix.insert(version, message).unwrap();
        } else {
            warn!("Version 0 will not be inserted into suffix.")
        }
    }

    pub(crate) async fn process_decision_message<D: DecisionMessageTrait>(&mut self, decision_version: u64, decision_message: D) {
        let version = decision_message.get_candidate_version();

        let decision_outcome = match decision_message.get_decision() {
            talos_certifier::model::Decision::Committed => Some(CandidateDecisionOutcome::Committed),
            talos_certifier::model::Decision::Aborted => Some(CandidateDecisionOutcome::Aborted),
        };
        self.suffix.update_suffix_item_decision(version, decision_version).unwrap();
        self.suffix.set_decision_outcome(version, decision_outcome);
        self.suffix.set_safepoint(version, decision_message.get_safepoint());

        // If this is a duplicate, we mark it as installed (assuming the original version always comes first and therefore that will be installed.)
        if decision_message.is_duplicate() {
            self.suffix.set_item_installed(version);
        }
    }

    pub(crate) fn generate_statemap_batch(&mut self) -> (Vec<u64>, Vec<(u64, Vec<StatemapItem>)>) {
        // get batch of items from suffix to install.
        let items_option = self.suffix.get_message_batch_from_version(self.last_installing, None);

        let mut statemaps_batch = vec![];

        let mut current_batch_versions: Vec<u64> = vec![];

        if let Some(items) = items_option {
            current_batch_versions = items.iter().map(|i| i.item_ver).collect();
            let filtered_message_batch = get_filtered_batch(items.iter().copied());
            // generate the statemap from each item in batch.
            statemaps_batch = get_statemap_from_suffix_items(filtered_message_batch);

            if let Some(last_item) = items.last() {
                self.last_installing = last_item.item_ver;
            }
        }
        (current_batch_versions, statemaps_batch)
    }

    pub(crate) async fn commit_till_last_installed(&mut self) {
        if self.last_installing > 0 {
            if let Some(last_installed) = self.suffix.get_last_installed(Some(self.last_installing)) {
                let version = last_installed.decision_ver.unwrap();
                self.receiver.update_savepoint(version as i64).await.unwrap();

                self.receiver.commit().await.unwrap();
            }
        }
    }
}<|MERGE_RESOLUTION|>--- conflicted
+++ resolved
@@ -2,17 +2,8 @@
 use log::warn;
 use serde::{Deserialize, Serialize};
 use serde_json::Value;
-<<<<<<< HEAD
-use std::{collections::HashMap, marker::PhantomData};
-use talos_certifier::{
-    model::{CandidateMessage, DecisionMessageTrait},
-    ports::MessageReciever,
-    ChannelMessage,
-};
-=======
 use std::marker::PhantomData;
 use talos_certifier::{model::DecisionMessageTrait, ports::MessageReciever, ChannelMessage};
->>>>>>> 9c43ba77
 
 use super::{
     suffix::{ReplicatorSuffixItemTrait, ReplicatorSuffixTrait},
@@ -73,16 +64,10 @@
     }
 }
 
-<<<<<<< HEAD
-#[async_trait]
-pub trait ReplicatorInstaller {
-    async fn install(&mut self, sm: Vec<StatemapItem>, version: Option<u64>) -> Result<bool, String>;
-=======
 pub type RetryCount = u32;
 pub enum ReplicatorInstallStatus {
     Success,
     Gaveup(RetryCount),
->>>>>>> 9c43ba77
 }
 
 #[async_trait]
