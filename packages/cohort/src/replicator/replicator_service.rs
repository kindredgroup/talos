--- conflicted
+++ resolved
@@ -1,16 +1,7 @@
 // $coverage:ignore-start
-<<<<<<< HEAD
-use std::{fmt::Debug, io::Error, sync::Arc, time::Duration};
-
-use crate::{
-    state::postgres::{data_access::PostgresApi, database::Database},
-    tx_batch_executor::BatchExecutor,
-};
-=======
 use std::{fmt::Debug, time::Duration};
 
 use crate::replicator::core::ReplicatorInstaller;
->>>>>>> fc20c1a4
 
 use super::{
     core::{Replicator, ReplicatorCandidate},
@@ -19,54 +10,14 @@
 use log::{debug, info};
 use talos_certifier::{ports::MessageReciever, ChannelMessage};
 
-<<<<<<< HEAD
-async fn statemap_install_handler(sm: Vec<StatemapItem>, db: Arc<Database>, version: Option<u64>) -> Result<bool, Error> {
-    info!("Last version ... {:#?} ", version);
-    info!("Original statemaps received ... {:#?} ", sm);
-
-    let mut manual_tx_api = PostgresApi { client: db.get().await };
-
-    let result = BatchExecutor::execute(&mut manual_tx_api, sm, version).await;
-
-    info!("Result on executing the statmaps is ... {result:?}");
-
-    Ok(result.is_ok())
-}
-
-pub struct ReplicatorStatemapInstaller {
-    pub db: Arc<Database>,
-}
-
-impl ReplicatorStatemapInstaller {
-    pub async fn install(&self, sm: Vec<StatemapItem>, version: Option<u64>) -> Result<bool, Error> {
-        let db = Arc::clone(&self.db);
-        statemap_install_handler(sm, db, version).await
-    }
-}
-
-pub async fn run_talos_replicator<
-    S,
-    M,
-    //  F, Fut
->(
-    replicator: &mut Replicator<ReplicatorCandidate, S, M>,
-    // install_statemaps: F,
-    statemap_installer: ReplicatorStatemapInstaller,
-) where
-    S: ReplicatorSuffixTrait<ReplicatorCandidate> + Debug,
-    M: MessageReciever<Message = ChannelMessage> + Send + Sync,
-    // Fut: Future<Output = Result<bool, Error>>,
-    // F: for<'a> Fn(Vec<StatemapItem>, &'a Option<u64>) -> Fut,
-=======
 pub async fn run_talos_replicator<S, M, T>(replicator: &mut Replicator<ReplicatorCandidate, S, M>, statemap_installer: &mut T)
 where
     S: ReplicatorSuffixTrait<ReplicatorCandidate> + Debug,
     M: MessageReciever<Message = ChannelMessage> + Send + Sync,
     T: ReplicatorInstaller,
->>>>>>> fc20c1a4
 {
     info!("Going to consume the message.... ");
-    let mut interval = tokio::time::interval(Duration::from_millis(10));
+    let mut interval = tokio::time::interval(Duration::from_millis(2_000));
 
     loop {
         tokio::select! {
@@ -100,11 +51,7 @@
                 if let (Some(statemap_batch), version_option) = replicator.generate_statemap_batch() {
                     if version_option.is_some() {
 
-<<<<<<< HEAD
-                        info!("Statemap batch in replicator_service is ={statemap_batch:?}");
-=======
                         debug!("Statemap batch in replicator_service is ={statemap_batch:?}");
->>>>>>> fc20c1a4
                         // let version = statemap_batch.iter().last().unwrap().version;
                         // Call fn to install statemaps in batch amd update the snapshot
                         let version = version_option.unwrap();
