--- conflicted
+++ resolved
@@ -1,9 +1,5 @@
 // $coverage:ignore-start
-<<<<<<< HEAD
-use std::time::Duration;
-=======
 use std::sync::Arc;
->>>>>>> 9c43ba77
 
 use async_trait::async_trait;
 use log::{debug, error};
@@ -31,19 +27,15 @@
 
 #[async_trait]
 impl ReplicatorInstaller for PgReplicatorStatemapInstaller {
-<<<<<<< HEAD
-    async fn install(&mut self, sm: Vec<StatemapItem>, version: Option<u64>) -> Result<bool, String> {
-=======
     async fn install(&self, sm: Vec<StatemapItem>, version: Option<u64>) -> Result<ReplicatorInstallStatus, String> {
         let max_rety_count = 3;
         let mut retry_count = max_rety_count;
->>>>>>> 9c43ba77
         debug!("Last version ... {:#?} ", version);
         debug!("Original statemaps received ... {:#?} ", sm);
         let vers = sm.first().map(|item| item.version);
 
         loop {
-            let client = self.pg.get().await;
+            let client = self.pg.get().await.map_err(|e| e.to_string())?;
             let mut manual_tx_api = PostgresApi { client };
 
             // error!("[Replicator Installer] Isolation level {value} used for installing version={vers:?}");
