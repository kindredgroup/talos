// $coverage:ignore-start

use std::{sync::Arc, time::Instant};

use crate::replicator::core::{ReplicatorChannel, ReplicatorInstallStatus, ReplicatorInstaller, StatemapInstallationStatus, StatemapItem};

use log::{debug, error};
use tokio::sync::{mpsc, Semaphore};

pub struct StatemapInstallerConfig {
    pub thread_pool: Option<u16>,
}

pub async fn installation_service(
    replicator_tx: mpsc::Sender<ReplicatorChannel>,
    statemap_installer: Arc<dyn ReplicatorInstaller + Send + Sync>,
    mut installation_rx: mpsc::Receiver<(u64, Vec<StatemapItem>)>,
    statemap_installation_tx: mpsc::Sender<StatemapInstallationStatus>,
    config: StatemapInstallerConfig,
) -> Result<(), String> {
    let permit_count = config.thread_pool.unwrap_or(50) as usize;
    let semaphore = Arc::new(Semaphore::new(permit_count));

    loop {
<<<<<<< HEAD
        if let Some(batch) = statemaps_rx.recv().await {
            for (ver, statemap_batch) in batch {
                debug!("[Statemap Installer Service] Received statemap batch ={statemap_batch:?} and version={ver:?}");
                match statemap_installer.install(statemap_batch, Some(ver)).await {
                    Ok(true) => {
                        replicator_tx.send(ReplicatorChannel::InstallationSuccess(vec![ver])).await.unwrap();
                    }
                    Ok(false) => {
                        // Do nothing if result is false.
                    }
                    Err(err) => return Err(err),
                }
            }
        }
=======
        let available_permits = semaphore.available_permits();

        if available_permits > 0 {
            if let Some((ver, statemaps)) = installation_rx.recv().await {
                let replicator_tx_clone = replicator_tx.clone();
                let statemap_installation_tx_clone = statemap_installation_tx.clone();
                let installer = Arc::clone(&statemap_installer);

                let permit = semaphore.clone().acquire_owned().await.unwrap();
                tokio::spawn(async move {
                    debug!("[Statemap Installer Service] Received statemap batch ={statemaps:?} and version={ver:?}");
                    let start_installation_time = Instant::now();

                    match installer.install(statemaps, Some(ver)).await {
                        Ok(status) => {
                            // let end_installation_time = start_installation_time.elapsed();
                            // error!("[installation_service] Installed successfully version={ver} in {end_installation_time:?}");
                            replicator_tx_clone.send(ReplicatorChannel::InstallationSuccess(vec![ver])).await.unwrap();
                            match status {
                                ReplicatorInstallStatus::Success => {
                                    statemap_installation_tx_clone.send(StatemapInstallationStatus::Success(ver)).await.unwrap();
                                }
                                ReplicatorInstallStatus::Gaveup(_) => {
                                    statemap_installation_tx_clone.send(StatemapInstallationStatus::GaveUp(ver)).await.unwrap();
                                }
                            }

                            drop(permit);
                        }

                        Err(err) => {
                            error!(
                                "Installed failed for version={ver:?} with time={:?} error={err:?}",
                                start_installation_time.elapsed()
                            );
                            replicator_tx_clone
                                .send(ReplicatorChannel::InstallationFailure("Crash and Burn!!!".to_string()))
                                .await
                                .unwrap();
                            statemap_installation_tx_clone
                                .send(StatemapInstallationStatus::Error(
                                    ver,
                                    "🔥🔥🔥 Crash and burn the statemap installer queue service".to_string(),
                                ))
                                .await
                                .unwrap();
                            drop(permit);
                        }
                    };
                });
            };
        };
>>>>>>> 9c43ba77
    }
}
// $coverage:ignore-end<|MERGE_RESOLUTION|>--- conflicted
+++ resolved
@@ -22,22 +22,6 @@
     let semaphore = Arc::new(Semaphore::new(permit_count));
 
     loop {
-<<<<<<< HEAD
-        if let Some(batch) = statemaps_rx.recv().await {
-            for (ver, statemap_batch) in batch {
-                debug!("[Statemap Installer Service] Received statemap batch ={statemap_batch:?} and version={ver:?}");
-                match statemap_installer.install(statemap_batch, Some(ver)).await {
-                    Ok(true) => {
-                        replicator_tx.send(ReplicatorChannel::InstallationSuccess(vec![ver])).await.unwrap();
-                    }
-                    Ok(false) => {
-                        // Do nothing if result is false.
-                    }
-                    Err(err) => return Err(err),
-                }
-            }
-        }
-=======
         let available_permits = semaphore.available_permits();
 
         if available_permits > 0 {
@@ -90,7 +74,6 @@
                 });
             };
         };
->>>>>>> 9c43ba77
     }
 }
 // $coverage:ignore-end