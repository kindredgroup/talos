--- conflicted
+++ resolved
@@ -84,10 +84,6 @@
                 SystemTime::now().duration_since(UNIX_EPOCH).unwrap().as_nanos().to_string(),
             );
             decision_publish_header.insert("certAgent".to_string(), decision.agent);
-<<<<<<< HEAD
-
-=======
->>>>>>> 451c1294
             debug!("Publishing message {}", decision.version);
             if let Err(publish_error) = publisher
                 .publish_message(xid.as_str(), &decision_str, Some(decision_publish_header.clone()))
