use std::time::{SystemTime, UNIX_EPOCH};
use std::{collections::HashMap, sync::Arc};

use async_trait::async_trait;
use log::{debug, error, info};

use tokio::sync::mpsc;

use crate::{
    core::{DecisionOutboxChannelMessage, MessageVariant, System, SystemService},
    errors::{SystemServiceError, SystemServiceErrorKind},
    model::DecisionMessage,
    ports::{DecisionStore, MessagePublisher},
    SystemMessage,
};

pub struct DecisionOutboxService {
    pub system: System,
    pub decision_outbox_channel_tx: mpsc::Sender<DecisionOutboxChannelMessage>,
    pub decision_outbox_channel_rx: mpsc::Receiver<DecisionOutboxChannelMessage>,
    pub decision_store: Arc<Box<dyn DecisionStore<Decision = DecisionMessage> + Sync + Send>>,
    pub decision_publisher: Arc<Box<dyn MessagePublisher + Sync + Send>>,
}

impl DecisionOutboxService {
    pub fn new(
        decision_outbox_channel_tx: mpsc::Sender<DecisionOutboxChannelMessage>,
        decision_outbox_channel_rx: mpsc::Receiver<DecisionOutboxChannelMessage>,
        decision_store: Arc<Box<dyn DecisionStore<Decision = DecisionMessage> + Sync + Send>>,
        decision_publisher: Arc<Box<dyn MessagePublisher + Sync + Send>>,
        system: System,
    ) -> Self {
        Self {
            system,
            decision_store,
            decision_publisher,
            decision_outbox_channel_tx,
            decision_outbox_channel_rx,
        }
    }

    pub async fn save_and_publish_task(
        publisher: Arc<Box<dyn MessagePublisher + Send + Sync>>,
        datastore: Arc<Box<dyn DecisionStore<Decision = DecisionMessage> + Send + Sync>>,
        outbox_tx: mpsc::Sender<DecisionOutboxChannelMessage>,
        decision_message: DecisionMessage,
    ) {
        let xid = decision_message.xid.clone();

        // Insert into XDB
        let decision = match datastore.insert_decision(xid.clone(), decision_message.clone()).await {
            Ok(decision) => {
                // if duplicated decision, we update the decision version and duplicate_version fields in DecisionMessage
                let decision_from_db = if decision.version.ne(&decision_message.version) {
                    DecisionMessage {
                        duplicate_version: Some(decision_message.version),
                        agent: decision_message.agent,
                        ..decision
                    }
                } else {
                    decision
                };
                Ok(decision_from_db)
            }
            Err(insert_error) => {
                let error = SystemServiceError {
                    kind: SystemServiceErrorKind::DBError,
                    reason: insert_error.reason,
                    data: insert_error.data,
                    service: "Decision Outbox Service".to_string(),
                };
                outbox_tx.send(DecisionOutboxChannelMessage::OutboundServiceError(error.clone())).await.unwrap();
                Err(error)
            }
        };

        if let Ok(decision) = decision {
            // Publish message to Kafka
            let decision_str = serde_json::to_string(&decision).unwrap();
            let mut decision_publish_header = HashMap::new();
            decision_publish_header.insert("messageType".to_string(), MessageVariant::Decision.to_string());
<<<<<<< HEAD
            decision_publish_header.insert(
                "decisionTime".to_string(),
                SystemTime::now().duration_since(UNIX_EPOCH).unwrap().as_nanos().to_string(),
            );
            decision_publish_header.insert("certAgent".to_string(), decision.agent);

=======
            decision_publish_header.insert("certAgent".to_string(), decision.agent);
>>>>>>> b149e321
            debug!("Publishing message {}", decision.version);
            if let Err(publish_error) = publisher
                .publish_message(xid.as_str(), &decision_str, Some(decision_publish_header.clone()))
                .await
            {
                outbox_tx
                    .send(DecisionOutboxChannelMessage::OutboundServiceError(SystemServiceError {
                        kind: SystemServiceErrorKind::MessagePublishError,
                        reason: publish_error.reason,
                        data: publish_error.data, //Some(format!("{:?}", decision_message)),
                        service: "Decision Outbox Service".to_string(),
                    }))
                    .await
                    .unwrap();
            }
        }
    }
}

#[async_trait]
impl SystemService for DecisionOutboxService {
    //** Initiate Shutdown
    async fn shutdown_service(&mut self) {
        debug!("Decision Outbox Service shutting down");
        self.system.is_shutdown = true;
        info!("Decision Outbox Service shutdown completed!");
    }

    fn is_shutdown(&self) -> bool {
        self.system.is_shutdown
    }

    async fn update_shutdown_flag(&mut self, flag: bool) {
        self.system.is_shutdown = flag;
    }
    async fn health_check(&self) -> bool {
        //todo Postgres HC here
        true
    }

    async fn run(&mut self) -> Result<(), SystemServiceError> {
        let mut system_channel_rx = self.system.system_notifier.subscribe();
        // while !self.is_shutdown() {
        let result = tokio::select! {
            // ** Outbound message issues
            outbound_msg = self.decision_outbox_channel_rx.recv() => {
                return match outbound_msg {
                    Some(DecisionOutboxChannelMessage::Decision(decision_message)) => {
                        tokio::spawn({
                            let publisher = Arc::clone(&self.decision_publisher);
                            let datastore = Arc::clone(&self.decision_store);
                            let outbox_tx = self.decision_outbox_channel_tx.clone();
                            async move {
                                let _result = DecisionOutboxService::save_and_publish_task(publisher, datastore, outbox_tx, decision_message).await;
                            }
                        });
                        // self.save_and_publish(decision_message ).await?;
                        Ok(())
                    },

                    Some(DecisionOutboxChannelMessage::OutboundServiceError(e)) => {
                        error!("Outbound error message received... {e:#?}");
                        self.shutdown_service().await;
                        return Err(e)

                    },
                    _ => Ok(()),
                }

            }
          // ** Received System Messages (shutdown/healthcheck).
          msg = system_channel_rx.recv() => {
            let message = msg.unwrap();

             match message {

              SystemMessage::Shutdown => {
                info!("[Decision Outbox Service] Shutdown received");
                self.shutdown_service().await;
              },
              SystemMessage::HealthCheck => {
                // info!("Health Check message received <3 <3 <3");
                let is_healthy = self.health_check().await;
                self.system.system_notifier.send(SystemMessage::HealthCheckStatus { service: "Decision_Outbox", healthy: is_healthy },).unwrap();
              },
              _ => ()
           }

           Ok(())

          }
        };
        // }

        return result;
    }
}<|MERGE_RESOLUTION|>--- conflicted
+++ resolved
@@ -79,16 +79,11 @@
             let decision_str = serde_json::to_string(&decision).unwrap();
             let mut decision_publish_header = HashMap::new();
             decision_publish_header.insert("messageType".to_string(), MessageVariant::Decision.to_string());
-<<<<<<< HEAD
             decision_publish_header.insert(
                 "decisionTime".to_string(),
                 SystemTime::now().duration_since(UNIX_EPOCH).unwrap().as_nanos().to_string(),
             );
             decision_publish_header.insert("certAgent".to_string(), decision.agent);
-
-=======
-            decision_publish_header.insert("certAgent".to_string(), decision.agent);
->>>>>>> b149e321
             debug!("Publishing message {}", decision.version);
             if let Err(publish_error) = publisher
                 .publish_message(xid.as_str(), &decision_str, Some(decision_publish_header.clone()))
