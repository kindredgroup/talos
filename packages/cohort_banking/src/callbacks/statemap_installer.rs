use std::{sync::Arc, time::Duration};

use async_trait::async_trait;
use deadpool_postgres::Transaction;
use talos_cohort_replicator::{ReplicatorInstaller, StatemapItem};
use tokio_postgres::types::ToSql;

use crate::{model::requests::TransferRequest, state::postgres::database::Database};

const BANK_ACCOUNTS_UPDATE_QUERY: &str = r#"
UPDATE bank_accounts ba SET
"amount" =
(CASE
    WHEN ba."number" = ($1)::TEXT THEN ba."amount" + ($3)::DECIMAL
    WHEN ba."number" = ($2)::TEXT THEN ba."amount" - ($3)::DECIMAL
    END),
    "version" = ($4)::BIGINT
    WHERE ba."number" IN (($1)::TEXT, ($2)::TEXT)
    AND ba."version" < ($4)::BIGINT
    "#;

const SNAPSHOT_UPDATE_QUERY: &str = r#"UPDATE cohort_snapshot SET "version" = ($1)::BIGINT WHERE id = $2 AND "version" < ($1)::BIGINT"#;

fn is_retriable_error(error: &str) -> bool {
    // TODO: improve retriable error detection when error moves from String to enum or struct.
    error.contains("could not serialize access due to concurrent update")
}

pub struct BankStatemapInstaller {
    pub database: Arc<Database>,
    pub max_retry: u32,
    pub retry_wait_ms: u64,
}

impl BankStatemapInstaller {
    async fn install_bank_transfer_statemap(tx: &Transaction<'_>, statemap: &[StatemapItem], _snapshot_version: u64) -> Result<u64, String> {
        let sti = statemap[0].clone();

        let request: TransferRequest = serde_json::from_value(sti.payload.clone()).map_err(|e| e.to_string())?;
        let params: &[&(dyn ToSql + Sync)] = &[&request.from, &request.to, &request.amount, &(sti.version as i64)];

        let updated_rows = tx.execute(BANK_ACCOUNTS_UPDATE_QUERY, params).await.map_err(|e| e.to_string())?;
        Ok(updated_rows)
    }

    async fn update_snapshot(tx: &Transaction<'_>, snapshot_version: u64) -> Result<u64, String> {
        let params: &[&(dyn ToSql + Sync)] = &[&(snapshot_version as i64), &"SINGLETON"];

        tx.execute(SNAPSHOT_UPDATE_QUERY, params).await.map_err(|e| e.to_string())
    }
}

#[async_trait]
impl ReplicatorInstaller for BankStatemapInstaller {
    /// Install statemaps and version for respective rows in the `bank_accounts` table and update the `snapshot_version` in `cohort_snapshot` table.
    ///
    /// Certain errors like `could not serialize access due to concurrent update` in postgres are retriable.
    /// - Updating `bank_account` workflow.
    ///     - On successful completion, we proceed to update the `snapshot_version` in `cohort_snapshot`.
    ///     - When there is a retryable error, go to the start of the loop to retry. `(Txn aborts and retries)`
    ///     - For non-retryable error, we return the `Error`.
    /// - Updating `cohort_snapshot` workflow.
    ///     - On successful completion, we commit the transaction and return. `(Txn Commits and returns)`
    ///     - When there is a retryable error, go to the start of the loop to retry. `(Txn aborts and retries)`
    ///     - For non-retryable error, we return the `Error`.

    async fn install(&self, statemap: Vec<StatemapItem>, snapshot_version: u64) -> Result<(), String> {
        let mut cnn = self.database.get().await.map_err(|e| e.to_string())?;
        loop {
            let tx = cnn.transaction().await.map_err(|e| e.to_string())?;
            if !statemap.is_empty() {
                let updated_rows_res = BankStatemapInstaller::install_bank_transfer_statemap(&tx, &statemap, snapshot_version).await;

                match updated_rows_res {
                    Ok(updated_rows) => {
<<<<<<< HEAD
                        if updated_rows > 0 {
=======
                        if updated_rows == 0 {
>>>>>>> e680d4a5
                            log::debug!(
                                "No rows were updated when installing: {:?}. Snapshot will be set to: {}",
                                statemap,
                                snapshot_version
                            );
                        }

                        log::info!(
                            "{} rows were updated when installing: {:?}. Snapshot will be set to: {}",
                            updated_rows,
                            statemap,
                            snapshot_version
                        );
                    }
                    Err(bank_transfer_db_error) => {
                        //  Check if retry is allowed on the error.
                        if is_retriable_error(&bank_transfer_db_error) {
                            tokio::time::sleep(Duration::from_millis(self.retry_wait_ms)).await;
                            continue;
                        } else {
                            return Err(bank_transfer_db_error);
                        }
                    }
                }
            }

            let result = BankStatemapInstaller::update_snapshot(&tx, snapshot_version).await;

            match result {
                Ok(updated_rows) => {
                    if updated_rows == 0 {
                        log::debug!(
                            "No rows were updated when updating snapshot. Snapshot is already set to {} or higher",
                            snapshot_version
                        );
                    }

                    log::info!("{} rows were updated when updating snapshot to {}", updated_rows, snapshot_version);

                    tx.commit()
                        .await
                        .map_err(|tx_error| format!("Commit error for statemap. Error: {}", tx_error))?;

                    return Ok(());
                }
                Err(error) =>
                //  Check if retry is allowed on the error.
                {
                    if is_retriable_error(&error) {
                        tokio::time::sleep(Duration::from_millis(self.retry_wait_ms)).await;
                        continue;
                    } else {
                        return Err(error);
                    }
                }
            };
        }
    }
}<|MERGE_RESOLUTION|>--- conflicted
+++ resolved
@@ -63,7 +63,6 @@
     ///     - On successful completion, we commit the transaction and return. `(Txn Commits and returns)`
     ///     - When there is a retryable error, go to the start of the loop to retry. `(Txn aborts and retries)`
     ///     - For non-retryable error, we return the `Error`.
-
     async fn install(&self, statemap: Vec<StatemapItem>, snapshot_version: u64) -> Result<(), String> {
         let mut cnn = self.database.get().await.map_err(|e| e.to_string())?;
         loop {
@@ -73,11 +72,7 @@
 
                 match updated_rows_res {
                     Ok(updated_rows) => {
-<<<<<<< HEAD
-                        if updated_rows > 0 {
-=======
                         if updated_rows == 0 {
->>>>>>> e680d4a5
                             log::debug!(
                                 "No rows were updated when installing: {:?}. Snapshot will be set to: {}",
                                 statemap,
